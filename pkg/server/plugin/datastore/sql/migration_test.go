package sql

import (
	"database/sql"
	"testing"

	"github.com/stretchr/testify/assert"

	"github.com/blang/semver"
)

var (
	migrationDumps = []string{
		// v0 database
		`PRAGMA foreign_keys=OFF;
BEGIN TRANSACTION;
CREATE TABLE IF NOT EXISTS "bundles" ("id" integer primary key autoincrement,"created_at" datetime,"updated_at" datetime,"deleted_at" datetime,"trust_domain" varchar(255) NOT NULL );
INSERT INTO bundles VALUES(1,'2018-08-16 16:27:36.927328934-06:00','2018-08-16 16:27:36.927328934-06:00',NULL,'spiffe://example.org');
INSERT INTO bundles VALUES(2,'2018-08-16 16:27:38.805813068-06:00','2018-08-16 16:27:38.805813068-06:00','2018-08-16 16:27:54.894500348-06:00','spiffe://otherdomain.org');
CREATE TABLE IF NOT EXISTS "ca_certs" ("id" integer primary key autoincrement,"created_at" datetime,"updated_at" datetime,"deleted_at" datetime,"cert" blob NOT NULL,"expiry" datetime NOT NULL,"bundle_id" integer REFERENCES bundles(id) NOT NULL );
INSERT INTO ca_certs VALUES(1,'2018-08-16 16:27:36.928180373-06:00','2018-08-16 16:27:36.928180373-06:00',NULL,X'308201cc30820153a00302010202090093380e1447d2f9ae300a06082a8648ce3d040304301e310b3009060355040613025553310f300d060355040a0c06535049464645301e170d3138303531333139333334375a170d3233303531323139333334375a301e310b3009060355040613025553310f300d060355040a0c065350494646453076301006072a8648ce3d020106052b81040022036200045a307e9d2192c48622ce76fce31bb95860d98fcd272fb5b5737cdfe3c5a1cb499aed8ee60812b37d092b80382e2388f467ed3fb431ffafc82d3ad2cbac8a6e330587a1ee2f6d5045b5ed6f8fa5ede96784f255f0702bcbb3f99c9af3ea54af63a35d305b301d0603551d0e0416041487a5f357a2f035acc0f864c454e76ed3ba39c8e8300f0603551d130101ff040530030101ff300e0603551d0f0101ff04040302010630190603551d1104123010860e7370696666653a2f2f6c6f63616c300a06082a8648ce3d0403040367003064023013831ed77a8c0bd8ba164c74876eb2d3d41921bb91a80f69b8b83d01e780032a39b41cd197560bd0a344a74d9529260902305d789bea8c9f705b9e4e1a3d494300c50fb91678407aa0c9703db23fe61118ddacc98b5e88d2e375252613496192a967','2023-05-12 19:33:47+00:00',1);
INSERT INTO ca_certs VALUES(2,'2018-08-16 16:27:36.928667163-06:00','2018-08-16 16:27:36.928667163-06:00',NULL,X'308201ee30820174a003020102020101300a06082a8648ce3d040303301e310b3009060355040613025553310f300d060355040a0c06535049464645301e170d3138303831363232323732365a170d3138303831363233323733365a301e310b3009060355040613025553310f300d060355040a13065350494646453076301006072a8648ce3d020106052b8104002203620004480e2973443e2ac804dcee2f740b3d859c86dbb7e9740c35e33b05572aa6e82c8460946c627c3f7e7f4a25db21a48499e3d451a0a269a06ecbc2d8b1d4d88d10d1566094d4661d6a52f51c799917eaf9972b840f239571048f3257822fb6abf8a38185308182300e0603551d0f0101ff040403020186300f0603551d130101ff040530030101ff301d0603551d0e04160414d419705a3da12ba10463f937172f17e47012f08b301f0603551d2304183016801487a5f357a2f035acc0f864c454e76ed3ba39c8e8301f0603551d110418301686147370696666653a2f2f6578616d706c652e6f7267300a06082a8648ce3d0403030368003065023100f456e4f5adcc1c9d9b092cd500218af3b0c7e561c173ade01aebe792eed4fbeacc514c76a41fa19239afa580e452acef0230704f8f9d3149ebcf9a1cf43416b4d2e26b4d21a1538238280a60eb56156413de91524a042784e92aeea12feae6d6f31d','2018-08-16 23:27:36+00:00',1);
INSERT INTO ca_certs VALUES(3,'2018-08-16 16:27:36.928855556-06:00','2018-08-16 16:27:36.928855556-06:00',NULL,X'3082018f30820116a003020102020100300a06082a8648ce3d040302301e310b3009060355040613025553310f300d060355040a1306535049464645301e170d3138303831363232323732365a170d3138303831363233323733365a30003059301306072a8648ce3d020106082a8648ce3d03010703420004496cef3b0a61159d672625d031e7d99b764324c5edffe81535e6c857928e2ffe6f0abb230ba2e0eee7dea58140659362dd99cda70ada5c8864e66918fdeef027a3633061300c0603551d130101ff04023000301f0603551d23041830168014d419705a3da12ba10463f937172f17e47012f08b30220603551d110101ff0418301686147370696666653a2f2f6578616d706c652e6f7267300c0603551d250101ff04023000300a06082a8648ce3d0403020367003064023042662bc3d47e397f2bde357ffdc0dcc17cd6a488f7d7acf3c2d1c8dc507c2290c8f96d0bb7c3ddf2cb02c43b4ae580cb023013188d5dc26428ce2f5a47bd2341709fd01c1bb68dcf3d9f78bb7fe47d2b3a8a9c4554b77d8ee370ae1e5a3018360be2','2018-08-16 23:27:36+00:00',1);
INSERT INTO ca_certs VALUES(4,'2018-08-16 16:27:38.806210995-06:00','2018-08-16 16:27:38.806210995-06:00','2018-08-16 16:27:54.894171967-06:00',X'308202393082019aa003020102020101300a06082a8648ce3d040304301e310b3009060355040613025553310f300d060355040a0c06535049464645301e170d3138303231303030333434355a170d3138303231303031333435355a301e310b3009060355040613025553310f300d060355040a130653504946464530819b301006072a8648ce3d020106052b810400230381860004019ea75eb35cb4a1cd8d94fb6643fbc707e931fbdcfc3007737f46753dea8bc9a6a30634fd7b854269497175f0bfc665392a06bedb8b004c7596f1cd670bf806eb8f00b20b7085b9b720bca6371b7eab3c3cc418c220bea05287053c57ce89692de1ee14b003f5c71fc168644f5cffb78a6f2e43f8142924068b06f4f560e4941526e649a38185308182300e0603551d0f0101ff040403020186300f0603551d130101ff040530030101ff301d0603551d0e04160414f846e36dc7a13bd328d5d3022f532ac690c29ccf301f0603551d2304183016801446ca8ce5f4c8ee7b4637c3873643edeefb05640a301f0603551d110418301686147370696666653a2f2f6578616d706c652e6f7267300a06082a8648ce3d04030403818c00308188024201ceb71e2c3428a80109e9131dc9fc0f4ce8bbadb61fcd0ff87c0feee5baa124778b4cac14209cc8f8134c4b19436da0535122b114960c24b16bca677064b0820e33024201cf153c0fd062b9490de439f052b2432ace2253e4434a812443a42fa16b027818e76d7c4c23544b7d184b91e323695fcb28c1f9c4951575fc4b3bb4d7d74304c855','2018-02-10 01:34:55+00:00',2);
CREATE TABLE IF NOT EXISTS "attested_node_entries" ("id" integer primary key autoincrement,"created_at" datetime,"updated_at" datetime,"deleted_at" datetime,"spiffe_id" varchar(255),"data_type" varchar(255),"serial_number" varchar(255),"expires_at" datetime );
CREATE TABLE IF NOT EXISTS "node_resolver_map_entries" ("id" integer primary key autoincrement,"created_at" datetime,"updated_at" datetime,"deleted_at" datetime,"spiffe_id" varchar(255),"type" varchar(255),"value" varchar(255) );
CREATE TABLE IF NOT EXISTS "registered_entries" ("id" integer primary key autoincrement,"created_at" datetime,"updated_at" datetime,"deleted_at" datetime,"entry_id" varchar(255),"spiffe_id" varchar(255),"parent_id" varchar(255),"ttl" integer,"downstream" bool );
CREATE TABLE IF NOT EXISTS "join_tokens" ("id" integer primary key autoincrement,"created_at" datetime,"updated_at" datetime,"deleted_at" datetime,"token" varchar(255),"expiry" bigint );
CREATE TABLE IF NOT EXISTS "selectors" ("id" integer primary key autoincrement,"created_at" datetime,"updated_at" datetime,"deleted_at" datetime,"registered_entry_id" integer,"type" varchar(255),"value" varchar(255) );
DELETE FROM sqlite_sequence;
INSERT INTO sqlite_sequence VALUES('bundles',2);
INSERT INTO sqlite_sequence VALUES('ca_certs',4);
CREATE INDEX idx_bundles_deleted_at ON "bundles"(deleted_at) ;
CREATE UNIQUE INDEX uix_bundles_trust_domain ON "bundles"(trust_domain) ;
CREATE INDEX idx_ca_certs_deleted_at ON "ca_certs"(deleted_at) ;
CREATE INDEX idx_ca_certs_expiry ON "ca_certs"("expiry") ;
CREATE INDEX idx_ca_certs_bundle_id ON "ca_certs"(bundle_id) ;
CREATE INDEX idx_attested_node_entries_deleted_at ON "attested_node_entries"(deleted_at) ;
CREATE UNIQUE INDEX uix_attested_node_entries_spiffe_id ON "attested_node_entries"(spiffe_id) ;
CREATE INDEX idx_node_resolver_map_entries_deleted_at ON "node_resolver_map_entries"(deleted_at) ;
CREATE UNIQUE INDEX idx_node_resolver_map ON "node_resolver_map_entries"(spiffe_id, "type", "value") ;
CREATE INDEX idx_registered_entries_deleted_at ON "registered_entries"(deleted_at) ;
CREATE UNIQUE INDEX uix_registered_entries_entry_id ON "registered_entries"(entry_id) ;
CREATE INDEX idx_join_tokens_deleted_at ON "join_tokens"(deleted_at) ;
CREATE UNIQUE INDEX uix_join_tokens_token ON "join_tokens"("token") ;
CREATE INDEX idx_selectors_deleted_at ON "selectors"(deleted_at) ;
CREATE UNIQUE INDEX idx_selector_entry ON "selectors"(registered_entry_id, "type", "value") ;
COMMIT;
`,
		// v1 database
		`PRAGMA foreign_keys=OFF;
BEGIN TRANSACTION;
CREATE TABLE IF NOT EXISTS "bundles" ("id" integer primary key autoincrement,"created_at" datetime,"updated_at" datetime,"trust_domain" varchar(255) NOT NULL );
CREATE TABLE IF NOT EXISTS "ca_certs" ("id" integer primary key autoincrement,"created_at" datetime,"updated_at" datetime,"cert" blob NOT NULL,"expiry" datetime NOT NULL,"bundle_id" integer REFERENCES bundles(id) NOT NULL );
CREATE TABLE IF NOT EXISTS "attested_node_entries" ("id" integer primary key autoincrement,"created_at" datetime,"updated_at" datetime,"spiffe_id" varchar(255),"data_type" varchar(255),"serial_number" varchar(255),"expires_at" datetime );
CREATE TABLE IF NOT EXISTS "node_resolver_map_entries" ("id" integer primary key autoincrement,"created_at" datetime,"updated_at" datetime,"spiffe_id" varchar(255),"type" varchar(255),"value" varchar(255) );
CREATE TABLE IF NOT EXISTS "registered_entries" ("id" integer primary key autoincrement,"created_at" datetime,"updated_at" datetime,"entry_id" varchar(255),"spiffe_id" varchar(255),"parent_id" varchar(255),"ttl" integer,"downstream" varchar(255) );
CREATE TABLE IF NOT EXISTS "join_tokens" ("id" integer primary key autoincrement,"created_at" datetime,"updated_at" datetime,"token" varchar(255),"expiry" bigint );
CREATE TABLE IF NOT EXISTS "selectors" ("id" integer primary key autoincrement,"created_at" datetime,"updated_at" datetime,"registered_entry_id" integer,"type" varchar(255),"value" varchar(255) );
CREATE TABLE IF NOT EXISTS "migrations" ("id" integer primary key autoincrement,"created_at" datetime,"updated_at" datetime,"version" integer );
INSERT INTO migrations VALUES(1,'2018-08-21 08:26:19.425200053-06:00','2018-08-21 08:26:19.425200053-06:00',1);
DELETE FROM sqlite_sequence;
INSERT INTO sqlite_sequence VALUES('migrations',1);
INSERT INTO sqlite_sequence VALUES('bundles',1);
INSERT INTO sqlite_sequence VALUES('ca_certs',3);
CREATE UNIQUE INDEX uix_bundles_trust_domain ON "bundles"(trust_domain) ;
CREATE INDEX idx_ca_certs_expiry ON "ca_certs"("expiry") ;
CREATE INDEX idx_ca_certs_bundle_id ON "ca_certs"(bundle_id) ;
CREATE UNIQUE INDEX uix_attested_node_entries_spiffe_id ON "attested_node_entries"(spiffe_id) ;
CREATE UNIQUE INDEX idx_node_resolver_map ON "node_resolver_map_entries"(spiffe_id, "type", "value") ;
CREATE UNIQUE INDEX uix_registered_entries_entry_id ON "registered_entries"(entry_id) ;
CREATE UNIQUE INDEX uix_join_tokens_token ON "join_tokens"("token") ;
CREATE UNIQUE INDEX idx_selector_entry ON "selectors"(registered_entry_id, "type", "value") ;
COMMIT;
`,
		// v2 database
		`
PRAGMA foreign_keys=OFF;
BEGIN TRANSACTION;
CREATE TABLE IF NOT EXISTS "federated_registration_entries" ("bundle_id" integer,"registered_entry_id" integer, PRIMARY KEY ("bundle_id","registered_entry_id"));
INSERT INTO federated_registration_entries VALUES(2,2);
CREATE TABLE IF NOT EXISTS "bundles" ("id" integer primary key autoincrement,"created_at" datetime,"updated_at" datetime,"trust_domain" varchar(255) NOT NULL );
INSERT INTO bundles VALUES(1,'2018-09-25 15:05:01.939161-06:00','2018-09-25 15:05:01.939161-06:00','spiffe://eXAMPLe.org');
INSERT INTO bundles VALUES(2,'2018-09-25 15:06:06.013273-06:00','2018-09-25 15:06:06.013273-06:00','spiffe://othERDOMAin.test');
CREATE TABLE IF NOT EXISTS "ca_certs" ("id" integer primary key autoincrement,"created_at" datetime,"updated_at" datetime,"cert" blob NOT NULL,"expiry" datetime NOT NULL,"bundle_id" integer REFERENCES bundles(id) NOT NULL );
INSERT INTO ca_certs VALUES(1,'2018-09-25 15:05:01.939231-06:00','2018-09-25 15:05:01.939231-06:00',X'308201cc30820153a00302010202090093380e1447d2f9ae300a06082a8648ce3d040304301e310b3009060355040613025553310f300d060355040a0c06535049464645301e170d3138303531333139333334375a170d3233303531323139333334375a301e310b3009060355040613025553310f300d060355040a0c065350494646453076301006072a8648ce3d020106052b81040022036200045a307e9d2192c48622ce76fce31bb95860d98fcd272fb5b5737cdfe3c5a1cb499aed8ee60812b37d092b80382e2388f467ed3fb431ffafc82d3ad2cbac8a6e330587a1ee2f6d5045b5ed6f8fa5ede96784f255f0702bcbb3f99c9af3ea54af63a35d305b301d0603551d0e0416041487a5f357a2f035acc0f864c454e76ed3ba39c8e8300f0603551d130101ff040530030101ff300e0603551d0f0101ff04040302010630190603551d1104123010860e7370696666653a2f2f6c6f63616c300a06082a8648ce3d0403040367003064023013831ed77a8c0bd8ba164c74876eb2d3d41921bb91a80f69b8b83d01e780032a39b41cd197560bd0a344a74d9529260902305d789bea8c9f705b9e4e1a3d494300c50fb91678407aa0c9703db23fe61118ddacc98b5e88d2e375252613496192a967','2023-05-12 19:33:47+00:00',1);
INSERT INTO ca_certs VALUES(2,'2018-09-25 15:05:01.939315-06:00','2018-09-25 15:05:01.939315-06:00',X'308201ef30820174a003020102020101300a06082a8648ce3d040303301e310b3009060355040613025553310f300d060355040a0c06535049464645301e170d3138303932353231303435315a170d3138303932353232303530315a301e310b3009060355040613025553310f300d060355040a13065350494646453076301006072a8648ce3d020106052b8104002203620004fd401bfb35167bddb641e6cb7026779ad501be6e829bd4b0b681d67e5986e41f40ec1aeb97727cae37debf679029d49ee17a88d59f36285c4a1b3970b11bf330bb71cf89bc350edddc5d4000ec51d0c5cae55bc4fd51a1f981d74f94f3b7ea77a38185308182300e0603551d0f0101ff040403020186300f0603551d130101ff040530030101ff301d0603551d0e041604148e9cd4389b86b7410ade8b51b39443d59d8c52b4301f0603551d2304183016801487a5f357a2f035acc0f864c454e76ed3ba39c8e8301f0603551d110418301686147370696666653a2f2f6558414d504c652e6f7267300a06082a8648ce3d0403030369003066023100b577d9e8b3309f4b4ee57badfd8e6ff4758285715e3c5e4482f577b0d555ff6de7aeb43c3c5e076cb4cb8d22bb1a9b0e02310099c529677ed979ec790f620278354ef1a4df745bf1d08179d2ce02496ce3a1a553acb8414ab914812a064d82212a1a90','2018-09-25 22:05:01+00:00',1);
INSERT INTO ca_certs VALUES(3,'2018-09-25 15:05:01.939367-06:00','2018-09-25 15:05:01.939367-06:00',X'3082019030820116a003020102020100300a06082a8648ce3d040302301e310b3009060355040613025553310f300d060355040a1306535049464645301e170d3138303932353231303435315a170d3138303932353232303530315a30003059301306072a8648ce3d020106082a8648ce3d03010703420004a09cb3bd6bf27ec2bbba81dc5486eda75e9ce089cdcb04dd678e32a998bda715cfb867ab77e4b44aa96e1d6fa0610e83be16341e52c89a4fc905c79a5bb4c5e1a3633061300c0603551d130101ff04023000301f0603551d230418301680148e9cd4389b86b7410ade8b51b39443d59d8c52b430220603551d110101ff0418301686147370696666653a2f2f6558414d504c652e6f7267300c0603551d250101ff04023000300a06082a8648ce3d040302036800306502310093ef71581e5912e2c90de55399aca10e033463d5a305edcccc3994dcc261d85c8167ce21e7cb93c30c48cd77633c2ef802307a23500af46baa84f002a1f2907d0c416080cb61e708922f2a45e9142544a7b124e631dbdef309673a5dcccb1fff6879','2018-09-25 22:05:01+00:00',1);
INSERT INTO ca_certs VALUES(4,'2018-09-25 15:06:06.013367-06:00','2018-09-25 15:06:06.013367-06:00',X'308202393082019aa003020102020101300a06082a8648ce3d040304301e310b3009060355040613025553310f300d060355040a0c06535049464645301e170d3138303231303030333434355a170d3138303231303031333435355a301e310b3009060355040613025553310f300d060355040a130653504946464530819b301006072a8648ce3d020106052b810400230381860004019ea75eb35cb4a1cd8d94fb6643fbc707e931fbdcfc3007737f46753dea8bc9a6a30634fd7b854269497175f0bfc665392a06bedb8b004c7596f1cd670bf806eb8f00b20b7085b9b720bca6371b7eab3c3cc418c220bea05287053c57ce89692de1ee14b003f5c71fc168644f5cffb78a6f2e43f8142924068b06f4f560e4941526e649a38185308182300e0603551d0f0101ff040403020186300f0603551d130101ff040530030101ff301d0603551d0e04160414f846e36dc7a13bd328d5d3022f532ac690c29ccf301f0603551d2304183016801446ca8ce5f4c8ee7b4637c3873643edeefb05640a301f0603551d110418301686147370696666653a2f2f6578616d706c652e6f7267300a06082a8648ce3d04030403818c00308188024201ceb71e2c3428a80109e9131dc9fc0f4ce8bbadb61fcd0ff87c0feee5baa124778b4cac14209cc8f8134c4b19436da0535122b114960c24b16bca677064b0820e33024201cf153c0fd062b9490de439f052b2432ace2253e4434a812443a42fa16b027818e76d7c4c23544b7d184b91e323695fcb28c1f9c4951575fc4b3bb4d7d74304c855','2018-02-10 01:34:55+00:00',2);
CREATE TABLE IF NOT EXISTS "attested_node_entries" ("id" integer primary key autoincrement,"created_at" datetime,"updated_at" datetime,"spiffe_id" varchar(255),"data_type" varchar(255),"serial_number" varchar(255),"expires_at" datetime );
INSERT INTO attested_node_entries VALUES(1,'2018-09-25 15:07:02.267049-06:00','2018-09-25 15:07:02.267049-06:00','spiffe://eXAMPLe.org/spire/agent/join_token/13f1db93-6018-4496-8e77-6de440a174ed','join_token','2','2018-09-25 16:05:01-06:00');
CREATE TABLE IF NOT EXISTS "node_resolver_map_entries" ("id" integer primary key autoincrement,"created_at" datetime,"updated_at" datetime,"spiffe_id" varchar(255),"type" varchar(255),"value" varchar(255) );
INSERT INTO node_resolver_map_entries VALUES(1, '2018-09-25 15:07:02.267049-06:00', '2018-09-25 15:07:02.267049-06:00', 'spiffe://eXAMPLe.org/spire/agent/join_token/13f1db93-6018-4496-8e77-6de440a174ed', 'foo', 'bar');
CREATE TABLE IF NOT EXISTS "registered_entries" ("id" integer primary key autoincrement,"created_at" datetime,"updated_at" datetime,"entry_id" varchar(255),"spiffe_id" varchar(255),"parent_id" varchar(255),"ttl" integer, "downstream" varchar(255));
INSERT INTO registered_entries VALUES(1,'2018-09-25 15:06:15.092674-06:00','2018-09-25 15:06:15.092674-06:00','00000000-0000-0000-0000-000000000001','spiffe://eXAMPLe.org/nODe','spiffe://eXAMPLe.org/spire/agent/join_token/13f1db93-6018-4496-8e77-6de440a174ed',0,false);
INSERT INTO registered_entries VALUES(2,'2018-09-25 15:06:49.602113-06:00','2018-09-25 15:06:49.602113-06:00','00000000-0000-0000-0000-000000000002','spiffe://eXAMPLe.org/bLOg','spiffe://eXAMPLe.org/nODe',3600,false);
CREATE TABLE IF NOT EXISTS "join_tokens" ("id" integer primary key autoincrement,"created_at" datetime,"updated_at" datetime,"token" varchar(255),"expiry" bigint );
CREATE TABLE IF NOT EXISTS "selectors" ("id" integer primary key autoincrement,"created_at" datetime,"updated_at" datetime,"registered_entry_id" integer,"type" varchar(255),"value" varchar(255) );
INSERT INTO selectors VALUES(1,'2018-09-25 15:06:15.092823-06:00','2018-09-25 15:06:15.092823-06:00',1,'spiffe_id','spiffe://eXAMPLe.org/spire/agent/join_token/13f1db93-6018-4496-8e77-6de440a174ed');
INSERT INTO selectors VALUES(2,'2018-09-25 15:06:49.602485-06:00','2018-09-25 15:06:49.602485-06:00',2,'unix','uid:0');
CREATE TABLE IF NOT EXISTS "migrations" ("id" integer primary key autoincrement,"created_at" datetime,"updated_at" datetime,"version" integer );
INSERT INTO migrations VALUES(1,'2018-09-25 15:05:01.891816-06:00','2018-09-25 15:05:01.891816-06:00',2);
DELETE FROM sqlite_sequence;
INSERT INTO sqlite_sequence VALUES('migrations',1);
INSERT INTO sqlite_sequence VALUES('bundles',2);
INSERT INTO sqlite_sequence VALUES('ca_certs',4);
INSERT INTO sqlite_sequence VALUES('join_tokens',1);
INSERT INTO sqlite_sequence VALUES('registered_entries',2);
INSERT INTO sqlite_sequence VALUES('selectors',2);
INSERT INTO sqlite_sequence VALUES('attested_node_entries',1);
CREATE UNIQUE INDEX uix_bundles_trust_domain ON "bundles"(trust_domain) ;
CREATE INDEX idx_ca_certs_expiry ON "ca_certs"("expiry") ;
CREATE INDEX idx_ca_certs_bundle_id ON "ca_certs"(bundle_id) ;
CREATE UNIQUE INDEX uix_attested_node_entries_spiffe_id ON "attested_node_entries"(spiffe_id) ;
CREATE UNIQUE INDEX idx_node_resolver_map ON "node_resolver_map_entries"(spiffe_id, "type", "value") ;
CREATE UNIQUE INDEX uix_registered_entries_entry_id ON "registered_entries"(entry_id) ;
CREATE UNIQUE INDEX uix_join_tokens_token ON "join_tokens"("token") ;
CREATE UNIQUE INDEX idx_selector_entry ON "selectors"(registered_entry_id, "type", "value") ;
COMMIT;
`,
		// v3 database
		`
PRAGMA foreign_keys=OFF;
BEGIN TRANSACTION;
CREATE TABLE IF NOT EXISTS "federated_registration_entries" ("bundle_id" integer,"registered_entry_id" integer, PRIMARY KEY ("bundle_id","registered_entry_id"));
INSERT INTO federated_registration_entries VALUES(2,2);
CREATE TABLE IF NOT EXISTS "bundles" ("id" integer primary key autoincrement,"created_at" datetime,"updated_at" datetime,"trust_domain" varchar(255) NOT NULL );
INSERT INTO bundles VALUES(1,'2018-09-25 15:05:01.939161-06:00','2018-09-25 15:05:01.939161-06:00','spiffe://example.org');
INSERT INTO bundles VALUES(2,'2018-09-25 15:06:06.013273-06:00','2018-09-25 15:06:06.013273-06:00','spiffe://otherdomain.test');
CREATE TABLE IF NOT EXISTS "ca_certs" ("id" integer primary key autoincrement,"created_at" datetime,"updated_at" datetime,"cert" blob NOT NULL,"expiry" datetime NOT NULL,"bundle_id" integer REFERENCES bundles(id) NOT NULL );
INSERT INTO ca_certs VALUES(1,'2018-09-25 15:05:01.939231-06:00','2018-09-25 15:05:01.939231-06:00',X'308201cc30820153a00302010202090093380e1447d2f9ae300a06082a8648ce3d040304301e310b3009060355040613025553310f300d060355040a0c06535049464645301e170d3138303531333139333334375a170d3233303531323139333334375a301e310b3009060355040613025553310f300d060355040a0c065350494646453076301006072a8648ce3d020106052b81040022036200045a307e9d2192c48622ce76fce31bb95860d98fcd272fb5b5737cdfe3c5a1cb499aed8ee60812b37d092b80382e2388f467ed3fb431ffafc82d3ad2cbac8a6e330587a1ee2f6d5045b5ed6f8fa5ede96784f255f0702bcbb3f99c9af3ea54af63a35d305b301d0603551d0e0416041487a5f357a2f035acc0f864c454e76ed3ba39c8e8300f0603551d130101ff040530030101ff300e0603551d0f0101ff04040302010630190603551d1104123010860e7370696666653a2f2f6c6f63616c300a06082a8648ce3d0403040367003064023013831ed77a8c0bd8ba164c74876eb2d3d41921bb91a80f69b8b83d01e780032a39b41cd197560bd0a344a74d9529260902305d789bea8c9f705b9e4e1a3d494300c50fb91678407aa0c9703db23fe61118ddacc98b5e88d2e375252613496192a967','2023-05-12 19:33:47+00:00',1);
INSERT INTO ca_certs VALUES(2,'2018-09-25 15:05:01.939315-06:00','2018-09-25 15:05:01.939315-06:00',X'308201ef30820174a003020102020101300a06082a8648ce3d040303301e310b3009060355040613025553310f300d060355040a0c06535049464645301e170d3138303932353231303435315a170d3138303932353232303530315a301e310b3009060355040613025553310f300d060355040a13065350494646453076301006072a8648ce3d020106052b8104002203620004fd401bfb35167bddb641e6cb7026779ad501be6e829bd4b0b681d67e5986e41f40ec1aeb97727cae37debf679029d49ee17a88d59f36285c4a1b3970b11bf330bb71cf89bc350edddc5d4000ec51d0c5cae55bc4fd51a1f981d74f94f3b7ea77a38185308182300e0603551d0f0101ff040403020186300f0603551d130101ff040530030101ff301d0603551d0e041604148e9cd4389b86b7410ade8b51b39443d59d8c52b4301f0603551d2304183016801487a5f357a2f035acc0f864c454e76ed3ba39c8e8301f0603551d110418301686147370696666653a2f2f6558414d504c652e6f7267300a06082a8648ce3d0403030369003066023100b577d9e8b3309f4b4ee57badfd8e6ff4758285715e3c5e4482f577b0d555ff6de7aeb43c3c5e076cb4cb8d22bb1a9b0e02310099c529677ed979ec790f620278354ef1a4df745bf1d08179d2ce02496ce3a1a553acb8414ab914812a064d82212a1a90','2018-09-25 22:05:01+00:00',1);
INSERT INTO ca_certs VALUES(3,'2018-09-25 15:05:01.939367-06:00','2018-09-25 15:05:01.939367-06:00',X'3082019030820116a003020102020100300a06082a8648ce3d040302301e310b3009060355040613025553310f300d060355040a1306535049464645301e170d3138303932353231303435315a170d3138303932353232303530315a30003059301306072a8648ce3d020106082a8648ce3d03010703420004a09cb3bd6bf27ec2bbba81dc5486eda75e9ce089cdcb04dd678e32a998bda715cfb867ab77e4b44aa96e1d6fa0610e83be16341e52c89a4fc905c79a5bb4c5e1a3633061300c0603551d130101ff04023000301f0603551d230418301680148e9cd4389b86b7410ade8b51b39443d59d8c52b430220603551d110101ff0418301686147370696666653a2f2f6558414d504c652e6f7267300c0603551d250101ff04023000300a06082a8648ce3d040302036800306502310093ef71581e5912e2c90de55399aca10e033463d5a305edcccc3994dcc261d85c8167ce21e7cb93c30c48cd77633c2ef802307a23500af46baa84f002a1f2907d0c416080cb61e708922f2a45e9142544a7b124e631dbdef309673a5dcccb1fff6879','2018-09-25 22:05:01+00:00',1);
INSERT INTO ca_certs VALUES(4,'2018-09-25 15:06:06.013367-06:00','2018-09-25 15:06:06.013367-06:00',X'308202393082019aa003020102020101300a06082a8648ce3d040304301e310b3009060355040613025553310f300d060355040a0c06535049464645301e170d3138303231303030333434355a170d3138303231303031333435355a301e310b3009060355040613025553310f300d060355040a130653504946464530819b301006072a8648ce3d020106052b810400230381860004019ea75eb35cb4a1cd8d94fb6643fbc707e931fbdcfc3007737f46753dea8bc9a6a30634fd7b854269497175f0bfc665392a06bedb8b004c7596f1cd670bf806eb8f00b20b7085b9b720bca6371b7eab3c3cc418c220bea05287053c57ce89692de1ee14b003f5c71fc168644f5cffb78a6f2e43f8142924068b06f4f560e4941526e649a38185308182300e0603551d0f0101ff040403020186300f0603551d130101ff040530030101ff301d0603551d0e04160414f846e36dc7a13bd328d5d3022f532ac690c29ccf301f0603551d2304183016801446ca8ce5f4c8ee7b4637c3873643edeefb05640a301f0603551d110418301686147370696666653a2f2f6578616d706c652e6f7267300a06082a8648ce3d04030403818c00308188024201ceb71e2c3428a80109e9131dc9fc0f4ce8bbadb61fcd0ff87c0feee5baa124778b4cac14209cc8f8134c4b19436da0535122b114960c24b16bca677064b0820e33024201cf153c0fd062b9490de439f052b2432ace2253e4434a812443a42fa16b027818e76d7c4c23544b7d184b91e323695fcb28c1f9c4951575fc4b3bb4d7d74304c855','2018-02-10 01:34:55+00:00',2);
CREATE TABLE IF NOT EXISTS "attested_node_entries" ("id" integer primary key autoincrement,"created_at" datetime,"updated_at" datetime,"spiffe_id" varchar(255),"data_type" varchar(255),"serial_number" varchar(255),"expires_at" datetime );
INSERT INTO attested_node_entries VALUES(1,'2018-09-25 15:07:02.267049-06:00','2018-09-25 15:07:02.267049-06:00','spiffe://example.org/spire/agent/join_token/13f1db93-6018-4496-8e77-6de440a174ed','join_token','2','2018-09-25 16:05:01-06:00');
CREATE TABLE IF NOT EXISTS "node_resolver_map_entries" ("id" integer primary key autoincrement,"created_at" datetime,"updated_at" datetime,"spiffe_id" varchar(255),"type" varchar(255),"value" varchar(255) );
INSERT INTO node_resolver_map_entries VALUES(1, '2018-09-25 15:07:02.267049-06:00', '2018-09-25 15:07:02.267049-06:00', 'spiffe://example.org/spire/agent/join_token/13f1db93-6018-4496-8e77-6de440a174ed', 'foo', 'bar');
CREATE TABLE IF NOT EXISTS "registered_entries" ("id" integer primary key autoincrement,"created_at" datetime,"updated_at" datetime,"entry_id" varchar(255),"spiffe_id" varchar(255),"parent_id" varchar(255),"ttl" integer,"downstream" bool);
INSERT INTO registered_entries VALUES(1,'2018-09-25 15:06:15.092674-06:00','2018-09-25 15:06:15.092674-06:00','00000000-0000-0000-0000-000000000001','spiffe://example.org/nODe','spiffe://example.org/spire/agent/join_token/13f1db93-6018-4496-8e77-6de440a174ed',0,true);
INSERT INTO registered_entries VALUES(2,'2018-09-25 15:06:49.602113-06:00','2018-09-25 15:06:49.602113-06:00','00000000-0000-0000-0000-000000000002','spiffe://example.org/bLOg','spiffe://example.org/nODe',3600,true);
CREATE TABLE IF NOT EXISTS "join_tokens" ("id" integer primary key autoincrement,"created_at" datetime,"updated_at" datetime,"token" varchar(255),"expiry" bigint );
CREATE TABLE IF NOT EXISTS "selectors" ("id" integer primary key autoincrement,"created_at" datetime,"updated_at" datetime,"registered_entry_id" integer,"type" varchar(255),"value" varchar(255) );
INSERT INTO selectors VALUES(1,'2018-09-25 15:06:15.092823-06:00','2018-09-25 15:06:15.092823-06:00',1,'spiffe_id','spiffe://example.org/spire/agent/join_token/13f1db93-6018-4496-8e77-6de440a174ed');
INSERT INTO selectors VALUES(2,'2018-09-25 15:06:49.602485-06:00','2018-09-25 15:06:49.602485-06:00',2,'unix','uid:0');
CREATE TABLE IF NOT EXISTS "migrations" ("id" integer primary key autoincrement,"created_at" datetime,"updated_at" datetime,"version" integer );
INSERT INTO migrations VALUES(1,'2018-09-25 15:05:01.891816-06:00','2018-09-25 15:05:01.891816-06:00',2);
DELETE FROM sqlite_sequence;
INSERT INTO sqlite_sequence VALUES('migrations',1);
INSERT INTO sqlite_sequence VALUES('bundles',2);
INSERT INTO sqlite_sequence VALUES('ca_certs',4);
INSERT INTO sqlite_sequence VALUES('join_tokens',1);
INSERT INTO sqlite_sequence VALUES('registered_entries',2);
INSERT INTO sqlite_sequence VALUES('selectors',2);
INSERT INTO sqlite_sequence VALUES('attested_node_entries',1);
CREATE UNIQUE INDEX uix_bundles_trust_domain ON "bundles"(trust_domain) ;
CREATE INDEX idx_ca_certs_expiry ON "ca_certs"("expiry") ;
CREATE INDEX idx_ca_certs_bundle_id ON "ca_certs"(bundle_id) ;
CREATE UNIQUE INDEX uix_attested_node_entries_spiffe_id ON "attested_node_entries"(spiffe_id) ;
CREATE UNIQUE INDEX idx_node_resolver_map ON "node_resolver_map_entries"(spiffe_id, "type", "value") ;
CREATE UNIQUE INDEX uix_registered_entries_entry_id ON "registered_entries"(entry_id) ;
CREATE UNIQUE INDEX uix_join_tokens_token ON "join_tokens"("token") ;
CREATE UNIQUE INDEX idx_selector_entry ON "selectors"(registered_entry_id, "type", "value") ;
COMMIT;
`,
		// v4 database
		`
PRAGMA foreign_keys=OFF;
BEGIN TRANSACTION;
CREATE TABLE IF NOT EXISTS "federated_registration_entries" ("bundle_id" integer,"registered_entry_id" integer, PRIMARY KEY ("bundle_id","registered_entry_id"));
CREATE TABLE IF NOT EXISTS "bundles" ("id" integer primary key autoincrement,"created_at" datetime,"updated_at" datetime,"trust_domain" varchar(255) NOT NULL,"data" blob );
INSERT INTO bundles VALUES(1,'2018-12-19 14:26:32.340488-07:00','2018-12-19 14:26:32.340488-07:00','spiffe://example.org',X'0a147370696666653a2f2f6578616d706c652e6f726712f6030af303308201ef30820174a003020102020101300a06082a8648ce3d040303301e310b3009060355040613025553310f300d060355040a0c06535049464645301e170d3138313231393231323632325a170d3138313231393232323633325a301e310b3009060355040613025553310f300d060355040a13065350494646453076301006072a8648ce3d020106052b8104002203620004c941f4fdc386a57aa74807d64a05fdedac4d3c9cd0841beac744db4163ae6ba46e883551c683cf11781c8958ebb11ae9a4bbeb3bbf751aaa9e645e65ab6ee3c5b681621d538929956f37e182c8f955614bef67e7921b3371571b87a0065e0f8da38185308182300e0603551d0f0101ff040403020186300f0603551d130101ff040530030101ff301d0603551d0e04160414bb9e6ee33abb3b2d2587b5c67f66f74851487739301f0603551d2304183016801487a5f357a2f035acc0f864c454e76ed3ba39c8e8301f0603551d110418301686147370696666653a2f2f6578616d706c652e6f7267300a06082a8648ce3d0403030369003066023100813cc8650728e10cdfd5230d484dd4353ec7513dc2543cb51c1115dfb62d5d1ca92dd586137d273b4ad6a78a53dedc6c023100d16f9478064213f3e6fbe9cd3a96dd730caa413464fadaf634337e810d5e6be7da15d7c142d309cb76fd0f6f5cf111e112d3030ad003308201cc30820153a00302010202090093380e1447d2f9ae300a06082a8648ce3d040304301e310b3009060355040613025553310f300d060355040a0c06535049464645301e170d3138303531333139333334375a170d3233303531323139333334375a301e310b3009060355040613025553310f300d060355040a0c065350494646453076301006072a8648ce3d020106052b81040022036200045a307e9d2192c48622ce76fce31bb95860d98fcd272fb5b5737cdfe3c5a1cb499aed8ee60812b37d092b80382e2388f467ed3fb431ffafc82d3ad2cbac8a6e330587a1ee2f6d5045b5ed6f8fa5ede96784f255f0702bcbb3f99c9af3ea54af63a35d305b301d0603551d0e0416041487a5f357a2f035acc0f864c454e76ed3ba39c8e8300f0603551d130101ff040530030101ff300e0603551d0f0101ff04040302010630190603551d1104123010860e7370696666653a2f2f6c6f63616c300a06082a8648ce3d0403040367003064023013831ed77a8c0bd8ba164c74876eb2d3d41921bb91a80f69b8b83d01e780032a39b41cd197560bd0a344a74d9529260902305d789bea8c9f705b9e4e1a3d494300c50fb91678407aa0c9703db23fe61118ddacc98b5e88d2e375252613496192a9671a85010a5b3059301306072a8648ce3d020106082a8648ce3d030107034200041db49815c4dc0a343e25ba73a2f6add69a034f968f9319c34eb6ef89c2674c92a310ebcef9d393fb478c7f00ce4a1dd0926b54cf6bbae5544968cd933b1372f61220486558424e674565324b6d744b563143384738674b5450766c59536c4156675318988bebe005');
CREATE TABLE IF NOT EXISTS "attested_node_entries" ("id" integer primary key autoincrement,"created_at" datetime,"updated_at" datetime,"spiffe_id" varchar(255),"data_type" varchar(255),"serial_number" varchar(255),"expires_at" datetime );
CREATE TABLE IF NOT EXISTS "node_resolver_map_entries" ("id" integer primary key autoincrement,"created_at" datetime,"updated_at" datetime,"spiffe_id" varchar(255),"type" varchar(255),"value" varchar(255) );
CREATE TABLE IF NOT EXISTS "registered_entries" ("id" integer primary key autoincrement,"created_at" datetime,"updated_at" datetime,"entry_id" varchar(255),"spiffe_id" varchar(255),"parent_id" varchar(255),"ttl" integer );
INSERT INTO registered_entries VALUES(1,'2018-12-19 14:26:58.227869-07:00','2018-12-19 14:26:58.227869-07:00','f0373f87-a0f3-4c94-aa6a-a2f948bfc15a','spiffe://example.org/admin','spiffe://example.org/spire/agent/x509pop/e81aef2e9178db3db836a1a85d362ca5b2241631',3600);
CREATE TABLE IF NOT EXISTS "join_tokens" ("id" integer primary key autoincrement,"created_at" datetime,"updated_at" datetime,"token" varchar(255),"expiry" bigint );
CREATE TABLE IF NOT EXISTS "selectors" ("id" integer primary key autoincrement,"created_at" datetime,"updated_at" datetime,"registered_entry_id" integer,"type" varchar(255),"value" varchar(255) );
INSERT INTO selectors VALUES(1,'2018-12-19 14:26:58.228067-07:00','2018-12-19 14:26:58.228067-07:00',1,'unix','uid:501');
CREATE TABLE IF NOT EXISTS "migrations" ("id" integer primary key autoincrement,"created_at" datetime,"updated_at" datetime,"version" integer );
INSERT INTO migrations VALUES(1,'2018-12-19 14:26:32.297244-07:00','2018-12-19 14:26:32.297244-07:00',4);
DELETE FROM sqlite_sequence;
INSERT INTO sqlite_sequence VALUES('migrations',1);
INSERT INTO sqlite_sequence VALUES('bundles',1);
INSERT INTO sqlite_sequence VALUES('registered_entries',1);
INSERT INTO sqlite_sequence VALUES('selectors',1);
CREATE UNIQUE INDEX uix_bundles_trust_domain ON "bundles"(trust_domain) ;
CREATE UNIQUE INDEX uix_attested_node_entries_spiffe_id ON "attested_node_entries"(spiffe_id) ;
CREATE UNIQUE INDEX idx_node_resolver_map ON "node_resolver_map_entries"(spiffe_id, "type", "value") ;
CREATE UNIQUE INDEX uix_registered_entries_entry_id ON "registered_entries"(entry_id) ;
CREATE UNIQUE INDEX uix_join_tokens_token ON "join_tokens"("token") ;
CREATE UNIQUE INDEX idx_selector_entry ON "selectors"(registered_entry_id, "type", "value") ;
COMMIT;
`,
		// v5 database
		`
PRAGMA foreign_keys=OFF;
BEGIN TRANSACTION;
CREATE TABLE IF NOT EXISTS "federated_registration_entries" ("bundle_id" integer,"registered_entry_id" integer, PRIMARY KEY ("bundle_id","registered_entry_id"));
CREATE TABLE IF NOT EXISTS "bundles" ("id" integer primary key autoincrement,"created_at" datetime,"updated_at" datetime,"trust_domain" varchar(255) NOT NULL,"data" blob );
INSERT INTO bundles VALUES(1,'2018-12-19 14:26:32.340488-07:00','2018-12-19 14:26:32.340488-07:00','spiffe://example.org',X'0a147370696666653a2f2f6578616d706c652e6f726712f6030af303308201ef30820174a003020102020101300a06082a8648ce3d040303301e310b3009060355040613025553310f300d060355040a0c06535049464645301e170d3138313231393231323632325a170d3138313231393232323633325a301e310b3009060355040613025553310f300d060355040a13065350494646453076301006072a8648ce3d020106052b8104002203620004c941f4fdc386a57aa74807d64a05fdedac4d3c9cd0841beac744db4163ae6ba46e883551c683cf11781c8958ebb11ae9a4bbeb3bbf751aaa9e645e65ab6ee3c5b681621d538929956f37e182c8f955614bef67e7921b3371571b87a0065e0f8da38185308182300e0603551d0f0101ff040403020186300f0603551d130101ff040530030101ff301d0603551d0e04160414bb9e6ee33abb3b2d2587b5c67f66f74851487739301f0603551d2304183016801487a5f357a2f035acc0f864c454e76ed3ba39c8e8301f0603551d110418301686147370696666653a2f2f6578616d706c652e6f7267300a06082a8648ce3d0403030369003066023100813cc8650728e10cdfd5230d484dd4353ec7513dc2543cb51c1115dfb62d5d1ca92dd586137d273b4ad6a78a53dedc6c023100d16f9478064213f3e6fbe9cd3a96dd730caa413464fadaf634337e810d5e6be7da15d7c142d309cb76fd0f6f5cf111e112d3030ad003308201cc30820153a00302010202090093380e1447d2f9ae300a06082a8648ce3d040304301e310b3009060355040613025553310f300d060355040a0c06535049464645301e170d3138303531333139333334375a170d3233303531323139333334375a301e310b3009060355040613025553310f300d060355040a0c065350494646453076301006072a8648ce3d020106052b81040022036200045a307e9d2192c48622ce76fce31bb95860d98fcd272fb5b5737cdfe3c5a1cb499aed8ee60812b37d092b80382e2388f467ed3fb431ffafc82d3ad2cbac8a6e330587a1ee2f6d5045b5ed6f8fa5ede96784f255f0702bcbb3f99c9af3ea54af63a35d305b301d0603551d0e0416041487a5f357a2f035acc0f864c454e76ed3ba39c8e8300f0603551d130101ff040530030101ff300e0603551d0f0101ff04040302010630190603551d1104123010860e7370696666653a2f2f6c6f63616c300a06082a8648ce3d0403040367003064023013831ed77a8c0bd8ba164c74876eb2d3d41921bb91a80f69b8b83d01e780032a39b41cd197560bd0a344a74d9529260902305d789bea8c9f705b9e4e1a3d494300c50fb91678407aa0c9703db23fe61118ddacc98b5e88d2e375252613496192a9671a85010a5b3059301306072a8648ce3d020106082a8648ce3d030107034200041db49815c4dc0a343e25ba73a2f6add69a034f968f9319c34eb6ef89c2674c92a310ebcef9d393fb478c7f00ce4a1dd0926b54cf6bbae5544968cd933b1372f61220486558424e674565324b6d744b563143384738674b5450766c59536c4156675318988bebe005');
CREATE TABLE IF NOT EXISTS "attested_node_entries" ("id" integer primary key autoincrement,"created_at" datetime,"updated_at" datetime,"spiffe_id" varchar(255),"data_type" varchar(255),"serial_number" varchar(255),"expires_at" datetime );
CREATE TABLE IF NOT EXISTS "node_resolver_map_entries" ("id" integer primary key autoincrement,"created_at" datetime,"updated_at" datetime,"spiffe_id" varchar(255),"type" varchar(255),"value" varchar(255) );
CREATE TABLE IF NOT EXISTS "registered_entries" ("id" integer primary key autoincrement,"created_at" datetime,"updated_at" datetime,"entry_id" varchar(255),"spiffe_id" varchar(255),"parent_id" varchar(255),"ttl" integer, "admin" bool);
INSERT INTO registered_entries VALUES(1,'2018-12-19 14:26:58.227869-07:00','2018-12-19 14:26:58.227869-07:00','f0373f87-a0f3-4c94-aa6a-a2f948bfc15a','spiffe://example.org/admin','spiffe://example.org/spire/agent/x509pop/e81aef2e9178db3db836a1a85d362ca5b2241631',3600, 0);
CREATE TABLE IF NOT EXISTS "join_tokens" ("id" integer primary key autoincrement,"created_at" datetime,"updated_at" datetime,"token" varchar(255),"expiry" bigint );
CREATE TABLE IF NOT EXISTS "selectors" ("id" integer primary key autoincrement,"created_at" datetime,"updated_at" datetime,"registered_entry_id" integer,"type" varchar(255),"value" varchar(255) );
INSERT INTO selectors VALUES(1,'2018-12-19 14:26:58.228067-07:00','2018-12-19 14:26:58.228067-07:00',1,'unix','uid:501');
CREATE TABLE IF NOT EXISTS "migrations" ("id" integer primary key autoincrement,"created_at" datetime,"updated_at" datetime,"version" integer );
INSERT INTO migrations VALUES(1,'2018-12-19 14:26:32.297244-07:00','2018-12-19 14:26:32.297244-07:00',5);
DELETE FROM sqlite_sequence;
INSERT INTO sqlite_sequence VALUES('migrations',1);
INSERT INTO sqlite_sequence VALUES('bundles',1);
INSERT INTO sqlite_sequence VALUES('registered_entries',1);
INSERT INTO sqlite_sequence VALUES('selectors',1);
CREATE UNIQUE INDEX uix_bundles_trust_domain ON "bundles"(trust_domain) ;
CREATE UNIQUE INDEX uix_attested_node_entries_spiffe_id ON "attested_node_entries"(spiffe_id) ;
CREATE UNIQUE INDEX idx_node_resolver_map ON "node_resolver_map_entries"(spiffe_id, "type", "value") ;
CREATE UNIQUE INDEX uix_registered_entries_entry_id ON "registered_entries"(entry_id) ;
CREATE UNIQUE INDEX uix_join_tokens_token ON "join_tokens"("token") ;
CREATE UNIQUE INDEX idx_selector_entry ON "selectors"(registered_entry_id, "type", "value") ;
COMMIT;
`,
		// v6 database
		`
PRAGMA foreign_keys=OFF;
BEGIN TRANSACTION;
CREATE TABLE IF NOT EXISTS "federated_registration_entries" ("bundle_id" integer,"registered_entry_id" integer, PRIMARY KEY ("bundle_id","registered_entry_id"));
CREATE TABLE IF NOT EXISTS "bundles" ("id" integer primary key autoincrement,"created_at" datetime,"updated_at" datetime,"trust_domain" varchar(255) NOT NULL,"data" blob );
INSERT INTO bundles VALUES(1,'2018-12-19 14:26:32.340488-07:00','2018-12-19 14:26:32.340488-07:00','spiffe://example.org',X'0a147370696666653a2f2f6578616d706c652e6f726712f6030af303308201ef30820174a003020102020101300a06082a8648ce3d040303301e310b3009060355040613025553310f300d060355040a0c06535049464645301e170d3138313231393231323632325a170d3138313231393232323633325a301e310b3009060355040613025553310f300d060355040a13065350494646453076301006072a8648ce3d020106052b8104002203620004c941f4fdc386a57aa74807d64a05fdedac4d3c9cd0841beac744db4163ae6ba46e883551c683cf11781c8958ebb11ae9a4bbeb3bbf751aaa9e645e65ab6ee3c5b681621d538929956f37e182c8f955614bef67e7921b3371571b87a0065e0f8da38185308182300e0603551d0f0101ff040403020186300f0603551d130101ff040530030101ff301d0603551d0e04160414bb9e6ee33abb3b2d2587b5c67f66f74851487739301f0603551d2304183016801487a5f357a2f035acc0f864c454e76ed3ba39c8e8301f0603551d110418301686147370696666653a2f2f6578616d706c652e6f7267300a06082a8648ce3d0403030369003066023100813cc8650728e10cdfd5230d484dd4353ec7513dc2543cb51c1115dfb62d5d1ca92dd586137d273b4ad6a78a53dedc6c023100d16f9478064213f3e6fbe9cd3a96dd730caa413464fadaf634337e810d5e6be7da15d7c142d309cb76fd0f6f5cf111e112d3030ad003308201cc30820153a00302010202090093380e1447d2f9ae300a06082a8648ce3d040304301e310b3009060355040613025553310f300d060355040a0c06535049464645301e170d3138303531333139333334375a170d3233303531323139333334375a301e310b3009060355040613025553310f300d060355040a0c065350494646453076301006072a8648ce3d020106052b81040022036200045a307e9d2192c48622ce76fce31bb95860d98fcd272fb5b5737cdfe3c5a1cb499aed8ee60812b37d092b80382e2388f467ed3fb431ffafc82d3ad2cbac8a6e330587a1ee2f6d5045b5ed6f8fa5ede96784f255f0702bcbb3f99c9af3ea54af63a35d305b301d0603551d0e0416041487a5f357a2f035acc0f864c454e76ed3ba39c8e8300f0603551d130101ff040530030101ff300e0603551d0f0101ff04040302010630190603551d1104123010860e7370696666653a2f2f6c6f63616c300a06082a8648ce3d0403040367003064023013831ed77a8c0bd8ba164c74876eb2d3d41921bb91a80f69b8b83d01e780032a39b41cd197560bd0a344a74d9529260902305d789bea8c9f705b9e4e1a3d494300c50fb91678407aa0c9703db23fe61118ddacc98b5e88d2e375252613496192a9671a85010a5b3059301306072a8648ce3d020106082a8648ce3d030107034200041db49815c4dc0a343e25ba73a2f6add69a034f968f9319c34eb6ef89c2674c92a310ebcef9d393fb478c7f00ce4a1dd0926b54cf6bbae5544968cd933b1372f61220486558424e674565324b6d744b563143384738674b5450766c59536c4156675318988bebe005');
CREATE TABLE IF NOT EXISTS "attested_node_entries" ("id" integer primary key autoincrement,"created_at" datetime,"updated_at" datetime,"spiffe_id" varchar(255),"data_type" varchar(255),"serial_number" varchar(255),"expires_at" datetime );
CREATE TABLE IF NOT EXISTS "node_resolver_map_entries" ("id" integer primary key autoincrement,"created_at" datetime,"updated_at" datetime,"spiffe_id" varchar(255),"type" varchar(255),"value" varchar(255) );
CREATE TABLE IF NOT EXISTS "registered_entries" ("id" integer primary key autoincrement,"created_at" datetime,"updated_at" datetime,"entry_id" varchar(255),"spiffe_id" varchar(255),"parent_id" varchar(255),"ttl" integer, "admin" bool, "downstream" bool);
INSERT INTO registered_entries VALUES(1,'2018-12-19 14:26:58.227869-07:00','2018-12-19 14:26:58.227869-07:00','f0373f87-a0f3-4c94-aa6a-a2f948bfc15a','spiffe://example.org/admin','spiffe://example.org/spire/agent/x509pop/e81aef2e9178db3db836a1a85d362ca5b2241631',3600, 0, 0);
CREATE TABLE IF NOT EXISTS "join_tokens" ("id" integer primary key autoincrement,"created_at" datetime,"updated_at" datetime,"token" varchar(255),"expiry" bigint );
CREATE TABLE IF NOT EXISTS "selectors" ("id" integer primary key autoincrement,"created_at" datetime,"updated_at" datetime,"registered_entry_id" integer,"type" varchar(255),"value" varchar(255) );
INSERT INTO selectors VALUES(1,'2018-12-19 14:26:58.228067-07:00','2018-12-19 14:26:58.228067-07:00',1,'unix','uid:501');
CREATE TABLE IF NOT EXISTS "migrations" ("id" integer primary key autoincrement,"created_at" datetime,"updated_at" datetime,"version" integer );
INSERT INTO migrations VALUES(1,'2018-12-19 14:26:32.297244-07:00','2018-12-19 14:26:32.297244-07:00',6);
DELETE FROM sqlite_sequence;
INSERT INTO sqlite_sequence VALUES('migrations',1);
INSERT INTO sqlite_sequence VALUES('bundles',1);
INSERT INTO sqlite_sequence VALUES('registered_entries',1);
INSERT INTO sqlite_sequence VALUES('selectors',1);
CREATE UNIQUE INDEX uix_bundles_trust_domain ON "bundles"(trust_domain) ;
CREATE UNIQUE INDEX uix_attested_node_entries_spiffe_id ON "attested_node_entries"(spiffe_id) ;
CREATE UNIQUE INDEX idx_node_resolver_map ON "node_resolver_map_entries"(spiffe_id, "type", "value") ;
CREATE UNIQUE INDEX uix_registered_entries_entry_id ON "registered_entries"(entry_id) ;
CREATE UNIQUE INDEX uix_join_tokens_token ON "join_tokens"("token") ;
CREATE UNIQUE INDEX idx_selector_entry ON "selectors"(registered_entry_id, "type", "value") ;
COMMIT;
`,
		// v7 database, in which Expiry was added to RegistrationEntry
		`
PRAGMA foreign_keys=OFF;
BEGIN TRANSACTION;
CREATE TABLE IF NOT EXISTS "federated_registration_entries" ("bundle_id" integer,"registered_entry_id" integer, PRIMARY KEY ("bundle_id","registered_entry_id"));
CREATE TABLE IF NOT EXISTS "bundles" ("id" integer primary key autoincrement,"created_at" datetime,"updated_at" datetime,"trust_domain" varchar(255) NOT NULL,"data" blob );
INSERT INTO bundles VALUES(1,'2018-12-19 14:26:32.340488-07:00','2018-12-19 14:26:32.340488-07:00','spiffe://example.org',X'0a147370696666653a2f2f6578616d706c652e6f726712f6030af303308201ef30820174a003020102020101300a06082a8648ce3d040303301e310b3009060355040613025553310f300d060355040a0c06535049464645301e170d3138313231393231323632325a170d3138313231393232323633325a301e310b3009060355040613025553310f300d060355040a13065350494646453076301006072a8648ce3d020106052b8104002203620004c941f4fdc386a57aa74807d64a05fdedac4d3c9cd0841beac744db4163ae6ba46e883551c683cf11781c8958ebb11ae9a4bbeb3bbf751aaa9e645e65ab6ee3c5b681621d538929956f37e182c8f955614bef67e7921b3371571b87a0065e0f8da38185308182300e0603551d0f0101ff040403020186300f0603551d130101ff040530030101ff301d0603551d0e04160414bb9e6ee33abb3b2d2587b5c67f66f74851487739301f0603551d2304183016801487a5f357a2f035acc0f864c454e76ed3ba39c8e8301f0603551d110418301686147370696666653a2f2f6578616d706c652e6f7267300a06082a8648ce3d0403030369003066023100813cc8650728e10cdfd5230d484dd4353ec7513dc2543cb51c1115dfb62d5d1ca92dd586137d273b4ad6a78a53dedc6c023100d16f9478064213f3e6fbe9cd3a96dd730caa413464fadaf634337e810d5e6be7da15d7c142d309cb76fd0f6f5cf111e112d3030ad003308201cc30820153a00302010202090093380e1447d2f9ae300a06082a8648ce3d040304301e310b3009060355040613025553310f300d060355040a0c06535049464645301e170d3138303531333139333334375a170d3233303531323139333334375a301e310b3009060355040613025553310f300d060355040a0c065350494646453076301006072a8648ce3d020106052b81040022036200045a307e9d2192c48622ce76fce31bb95860d98fcd272fb5b5737cdfe3c5a1cb499aed8ee60812b37d092b80382e2388f467ed3fb431ffafc82d3ad2cbac8a6e330587a1ee2f6d5045b5ed6f8fa5ede96784f255f0702bcbb3f99c9af3ea54af63a35d305b301d0603551d0e0416041487a5f357a2f035acc0f864c454e76ed3ba39c8e8300f0603551d130101ff040530030101ff300e0603551d0f0101ff04040302010630190603551d1104123010860e7370696666653a2f2f6c6f63616c300a06082a8648ce3d0403040367003064023013831ed77a8c0bd8ba164c74876eb2d3d41921bb91a80f69b8b83d01e780032a39b41cd197560bd0a344a74d9529260902305d789bea8c9f705b9e4e1a3d494300c50fb91678407aa0c9703db23fe61118ddacc98b5e88d2e375252613496192a9671a85010a5b3059301306072a8648ce3d020106082a8648ce3d030107034200041db49815c4dc0a343e25ba73a2f6add69a034f968f9319c34eb6ef89c2674c92a310ebcef9d393fb478c7f00ce4a1dd0926b54cf6bbae5544968cd933b1372f61220486558424e674565324b6d744b563143384738674b5450766c59536c4156675318988bebe005');
CREATE TABLE IF NOT EXISTS "attested_node_entries" ("id" integer primary key autoincrement,"created_at" datetime,"updated_at" datetime,"spiffe_id" varchar(255),"data_type" varchar(255),"serial_number" varchar(255),"expires_at" datetime );
CREATE TABLE IF NOT EXISTS "node_resolver_map_entries" ("id" integer primary key autoincrement,"created_at" datetime,"updated_at" datetime,"spiffe_id" varchar(255),"type" varchar(255),"value" varchar(255) );
CREATE TABLE IF NOT EXISTS "registered_entries" ("id" integer primary key autoincrement,"created_at" datetime,"updated_at" datetime,"entry_id" varchar(255),"spiffe_id" varchar(255),"parent_id" varchar(255),"ttl" integer, "admin" bool, "downstream" bool, "expiry" bigint);
INSERT INTO registered_entries VALUES(1,'2018-12-19 14:26:58.227869-07:00','2018-12-19 14:26:58.227869-07:00','f0373f87-a0f3-4c94-aa6a-a2f948bfc15a','spiffe://example.org/admin','spiffe://example.org/spire/agent/x509pop/e81aef2e9178db3db836a1a85d362ca5b2241631',3600, 0, 0, 0);
CREATE TABLE IF NOT EXISTS "join_tokens" ("id" integer primary key autoincrement,"created_at" datetime,"updated_at" datetime,"token" varchar(255),"expiry" bigint );
CREATE TABLE IF NOT EXISTS "selectors" ("id" integer primary key autoincrement,"created_at" datetime,"updated_at" datetime,"registered_entry_id" integer,"type" varchar(255),"value" varchar(255) );
INSERT INTO selectors VALUES(1,'2018-12-19 14:26:58.228067-07:00','2018-12-19 14:26:58.228067-07:00',1,'unix','uid:501');
CREATE TABLE IF NOT EXISTS "migrations" ("id" integer primary key autoincrement,"created_at" datetime,"updated_at" datetime,"version" integer );
INSERT INTO migrations VALUES(1,'2018-12-19 14:26:32.297244-07:00','2018-12-19 14:26:32.297244-07:00',7);
DELETE FROM sqlite_sequence;
INSERT INTO sqlite_sequence VALUES('migrations',1);
INSERT INTO sqlite_sequence VALUES('bundles',1);
INSERT INTO sqlite_sequence VALUES('registered_entries',1);
INSERT INTO sqlite_sequence VALUES('selectors',1);
CREATE UNIQUE INDEX uix_bundles_trust_domain ON "bundles"(trust_domain) ;
CREATE UNIQUE INDEX uix_attested_node_entries_spiffe_id ON "attested_node_entries"(spiffe_id) ;
CREATE UNIQUE INDEX idx_node_resolver_map ON "node_resolver_map_entries"(spiffe_id, "type", "value") ;
CREATE UNIQUE INDEX uix_registered_entries_entry_id ON "registered_entries"(entry_id) ;
CREATE UNIQUE INDEX uix_join_tokens_token ON "join_tokens"("token") ;
CREATE UNIQUE INDEX idx_selector_entry ON "selectors"(registered_entry_id, "type", "value") ;
COMMIT;
`,
		// v8 database entry, in which DNSName was added to RegistrationEntry as another table
		`
PRAGMA foreign_keys=OFF;
BEGIN TRANSACTION;
CREATE TABLE IF NOT EXISTS "federated_registration_entries" ("bundle_id" integer,"registered_entry_id" integer, PRIMARY KEY ("bundle_id","registered_entry_id"));
CREATE TABLE IF NOT EXISTS "bundles" ("id" integer primary key autoincrement,"created_at" datetime,"updated_at" datetime,"trust_domain" varchar(255) NOT NULL,"data" blob );
INSERT INTO bundles VALUES(1,'2018-12-19 14:26:32.340488-07:00','2018-12-19 14:26:32.340488-07:00','spiffe://example.org',X'0a147370696666653a2f2f6578616d706c652e6f726712f6030af303308201ef30820174a003020102020101300a06082a8648ce3d040303301e310b3009060355040613025553310f300d060355040a0c06535049464645301e170d3138313231393231323632325a170d3138313231393232323633325a301e310b3009060355040613025553310f300d060355040a13065350494646453076301006072a8648ce3d020106052b8104002203620004c941f4fdc386a57aa74807d64a05fdedac4d3c9cd0841beac744db4163ae6ba46e883551c683cf11781c8958ebb11ae9a4bbeb3bbf751aaa9e645e65ab6ee3c5b681621d538929956f37e182c8f955614bef67e7921b3371571b87a0065e0f8da38185308182300e0603551d0f0101ff040403020186300f0603551d130101ff040530030101ff301d0603551d0e04160414bb9e6ee33abb3b2d2587b5c67f66f74851487739301f0603551d2304183016801487a5f357a2f035acc0f864c454e76ed3ba39c8e8301f0603551d110418301686147370696666653a2f2f6578616d706c652e6f7267300a06082a8648ce3d0403030369003066023100813cc8650728e10cdfd5230d484dd4353ec7513dc2543cb51c1115dfb62d5d1ca92dd586137d273b4ad6a78a53dedc6c023100d16f9478064213f3e6fbe9cd3a96dd730caa413464fadaf634337e810d5e6be7da15d7c142d309cb76fd0f6f5cf111e112d3030ad003308201cc30820153a00302010202090093380e1447d2f9ae300a06082a8648ce3d040304301e310b3009060355040613025553310f300d060355040a0c06535049464645301e170d3138303531333139333334375a170d3233303531323139333334375a301e310b3009060355040613025553310f300d060355040a0c065350494646453076301006072a8648ce3d020106052b81040022036200045a307e9d2192c48622ce76fce31bb95860d98fcd272fb5b5737cdfe3c5a1cb499aed8ee60812b37d092b80382e2388f467ed3fb431ffafc82d3ad2cbac8a6e330587a1ee2f6d5045b5ed6f8fa5ede96784f255f0702bcbb3f99c9af3ea54af63a35d305b301d0603551d0e0416041487a5f357a2f035acc0f864c454e76ed3ba39c8e8300f0603551d130101ff040530030101ff300e0603551d0f0101ff04040302010630190603551d1104123010860e7370696666653a2f2f6c6f63616c300a06082a8648ce3d0403040367003064023013831ed77a8c0bd8ba164c74876eb2d3d41921bb91a80f69b8b83d01e780032a39b41cd197560bd0a344a74d9529260902305d789bea8c9f705b9e4e1a3d494300c50fb91678407aa0c9703db23fe61118ddacc98b5e88d2e375252613496192a9671a85010a5b3059301306072a8648ce3d020106082a8648ce3d030107034200041db49815c4dc0a343e25ba73a2f6add69a034f968f9319c34eb6ef89c2674c92a310ebcef9d393fb478c7f00ce4a1dd0926b54cf6bbae5544968cd933b1372f61220486558424e674565324b6d744b563143384738674b5450766c59536c4156675318988bebe005');
CREATE TABLE IF NOT EXISTS "attested_node_entries" ("id" integer primary key autoincrement,"created_at" datetime,"updated_at" datetime,"spiffe_id" varchar(255),"data_type" varchar(255),"serial_number" varchar(255),"expires_at" datetime );
CREATE TABLE IF NOT EXISTS "node_resolver_map_entries" ("id" integer primary key autoincrement,"created_at" datetime,"updated_at" datetime,"spiffe_id" varchar(255),"type" varchar(255),"value" varchar(255) );
CREATE TABLE IF NOT EXISTS "registered_entries" ("id" integer primary key autoincrement,"created_at" datetime,"updated_at" datetime,"entry_id" varchar(255),"spiffe_id" varchar(255),"parent_id" varchar(255),"ttl" integer, "admin" bool, "downstream" bool, "expiry" bigint);
INSERT INTO registered_entries VALUES(1,'2018-12-19 14:26:58.227869-07:00','2018-12-19 14:26:58.227869-07:00','f0373f87-a0f3-4c94-aa6a-a2f948bfc15a','spiffe://example.org/admin','spiffe://example.org/spire/agent/x509pop/e81aef2e9178db3db836a1a85d362ca5b2241631',3600, 0, 0, 0);
CREATE TABLE IF NOT EXISTS "join_tokens" ("id" integer primary key autoincrement,"created_at" datetime,"updated_at" datetime,"token" varchar(255),"expiry" bigint );
CREATE TABLE IF NOT EXISTS "selectors" ("id" integer primary key autoincrement,"created_at" datetime,"updated_at" datetime,"registered_entry_id" integer,"type" varchar(255),"value" varchar(255) );
INSERT INTO selectors VALUES(1,'2018-12-19 14:26:58.228067-07:00','2018-12-19 14:26:58.228067-07:00',1,'unix','uid:501');
CREATE TABLE IF NOT EXISTS "migrations" ("id" integer primary key autoincrement,"created_at" datetime,"updated_at" datetime,"version" integer );
INSERT INTO migrations VALUES(1,'2018-12-19 14:26:32.297244-07:00','2018-12-19 14:26:32.297244-07:00',8);
CREATE TABLE IF NOT EXISTS "dns_names" ("id" integer primary key autoincrement,"created_at" datetime,"updated_at" datetime,"registered_entry_id" integer,"value" varchar(255) );
DELETE FROM sqlite_sequence;
INSERT INTO sqlite_sequence VALUES('migrations',1);
INSERT INTO sqlite_sequence VALUES('bundles',1);
INSERT INTO sqlite_sequence VALUES('registered_entries',1);
INSERT INTO sqlite_sequence VALUES('selectors',1);
CREATE UNIQUE INDEX uix_bundles_trust_domain ON "bundles"(trust_domain) ;
CREATE UNIQUE INDEX uix_attested_node_entries_spiffe_id ON "attested_node_entries"(spiffe_id) ;
CREATE UNIQUE INDEX idx_node_resolver_map ON "node_resolver_map_entries"(spiffe_id, "type", "value") ;
CREATE UNIQUE INDEX uix_registered_entries_entry_id ON "registered_entries"(entry_id) ;
CREATE UNIQUE INDEX uix_join_tokens_token ON "join_tokens"("token") ;
CREATE UNIQUE INDEX idx_selector_entry ON "selectors"(registered_entry_id, "type", "value") ;
CREATE UNIQUE INDEX idx_dns_entry ON "dns_names"(registered_entry_id, "value") ;
COMMIT;
`,
		// v9 database entry, in which indices were added to registration_entries spiffe ID and parent ID fields,
		// and selectors type-value unique index was added
		`
		PRAGMA foreign_keys=OFF;
		BEGIN TRANSACTION;
		CREATE TABLE IF NOT EXISTS "federated_registration_entries" ("bundle_id" integer,"registered_entry_id" integer, PRIMARY KEY ("bundle_id","registered_entry_id"));
		CREATE TABLE IF NOT EXISTS "bundles" ("id" integer primary key autoincrement,"created_at" datetime,"updated_at" datetime,"trust_domain" varchar(255) NOT NULL,"data" blob );
		INSERT INTO bundles VALUES(1,'2018-12-19 14:26:32.340488-07:00','2018-12-19 14:26:32.340488-07:00','spiffe://example.org',X'0a147370696666653a2f2f6578616d706c652e6f726712f6030af303308201ef30820174a003020102020101300a06082a8648ce3d040303301e310b3009060355040613025553310f300d060355040a0c06535049464645301e170d3138313231393231323632325a170d3138313231393232323633325a301e310b3009060355040613025553310f300d060355040a13065350494646453076301006072a8648ce3d020106052b8104002203620004c941f4fdc386a57aa74807d64a05fdedac4d3c9cd0841beac744db4163ae6ba46e883551c683cf11781c8958ebb11ae9a4bbeb3bbf751aaa9e645e65ab6ee3c5b681621d538929956f37e182c8f955614bef67e7921b3371571b87a0065e0f8da38185308182300e0603551d0f0101ff040403020186300f0603551d130101ff040530030101ff301d0603551d0e04160414bb9e6ee33abb3b2d2587b5c67f66f74851487739301f0603551d2304183016801487a5f357a2f035acc0f864c454e76ed3ba39c8e8301f0603551d110418301686147370696666653a2f2f6578616d706c652e6f7267300a06082a8648ce3d0403030369003066023100813cc8650728e10cdfd5230d484dd4353ec7513dc2543cb51c1115dfb62d5d1ca92dd586137d273b4ad6a78a53dedc6c023100d16f9478064213f3e6fbe9cd3a96dd730caa413464fadaf634337e810d5e6be7da15d7c142d309cb76fd0f6f5cf111e112d3030ad003308201cc30820153a00302010202090093380e1447d2f9ae300a06082a8648ce3d040304301e310b3009060355040613025553310f300d060355040a0c06535049464645301e170d3138303531333139333334375a170d3233303531323139333334375a301e310b3009060355040613025553310f300d060355040a0c065350494646453076301006072a8648ce3d020106052b81040022036200045a307e9d2192c48622ce76fce31bb95860d98fcd272fb5b5737cdfe3c5a1cb499aed8ee60812b37d092b80382e2388f467ed3fb431ffafc82d3ad2cbac8a6e330587a1ee2f6d5045b5ed6f8fa5ede96784f255f0702bcbb3f99c9af3ea54af63a35d305b301d0603551d0e0416041487a5f357a2f035acc0f864c454e76ed3ba39c8e8300f0603551d130101ff040530030101ff300e0603551d0f0101ff04040302010630190603551d1104123010860e7370696666653a2f2f6c6f63616c300a06082a8648ce3d0403040367003064023013831ed77a8c0bd8ba164c74876eb2d3d41921bb91a80f69b8b83d01e780032a39b41cd197560bd0a344a74d9529260902305d789bea8c9f705b9e4e1a3d494300c50fb91678407aa0c9703db23fe61118ddacc98b5e88d2e375252613496192a9671a85010a5b3059301306072a8648ce3d020106082a8648ce3d030107034200041db49815c4dc0a343e25ba73a2f6add69a034f968f9319c34eb6ef89c2674c92a310ebcef9d393fb478c7f00ce4a1dd0926b54cf6bbae5544968cd933b1372f61220486558424e674565324b6d744b563143384738674b5450766c59536c4156675318988bebe005');
		CREATE TABLE IF NOT EXISTS "attested_node_entries" ("id" integer primary key autoincrement,"created_at" datetime,"updated_at" datetime,"spiffe_id" varchar(255),"data_type" varchar(255),"serial_number" varchar(255),"expires_at" datetime );
		CREATE TABLE IF NOT EXISTS "node_resolver_map_entries" ("id" integer primary key autoincrement,"created_at" datetime,"updated_at" datetime,"spiffe_id" varchar(255),"type" varchar(255),"value" varchar(255) );
		CREATE TABLE IF NOT EXISTS "registered_entries" ("id" integer primary key autoincrement,"created_at" datetime,"updated_at" datetime,"entry_id" varchar(255),"spiffe_id" varchar(255),"parent_id" varchar(255),"ttl" integer, "admin" bool, "downstream" bool, "expiry" bigint);
		INSERT INTO registered_entries VALUES(1,'2018-12-19 14:26:58.227869-07:00','2018-12-19 14:26:58.227869-07:00','f0373f87-a0f3-4c94-aa6a-a2f948bfc15a','spiffe://example.org/admin','spiffe://example.org/spire/agent/x509pop/e81aef2e9178db3db836a1a85d362ca5b2241631',3600, 0, 0, 0);
		CREATE TABLE IF NOT EXISTS "join_tokens" ("id" integer primary key autoincrement,"created_at" datetime,"updated_at" datetime,"token" varchar(255),"expiry" bigint );
		CREATE TABLE IF NOT EXISTS "selectors" ("id" integer primary key autoincrement,"created_at" datetime,"updated_at" datetime,"registered_entry_id" integer,"type" varchar(255),"value" varchar(255) );
		INSERT INTO selectors VALUES(1,'2018-12-19 14:26:58.228067-07:00','2018-12-19 14:26:58.228067-07:00',1,'unix','uid:501');
		CREATE TABLE IF NOT EXISTS "migrations" ("id" integer primary key autoincrement,"created_at" datetime,"updated_at" datetime,"version" integer );
		INSERT INTO migrations VALUES(1,'2018-12-19 14:26:32.297244-07:00','2018-12-19 14:26:32.297244-07:00',9);
		CREATE TABLE IF NOT EXISTS "dns_names" ("id" integer primary key autoincrement,"created_at" datetime,"updated_at" datetime,"registered_entry_id" integer,"value" varchar(255) );
		DELETE FROM sqlite_sequence;
		INSERT INTO sqlite_sequence VALUES('migrations',1);
		INSERT INTO sqlite_sequence VALUES('bundles',1);
		INSERT INTO sqlite_sequence VALUES('registered_entries',1);
		INSERT INTO sqlite_sequence VALUES('selectors',1);
		CREATE UNIQUE INDEX uix_bundles_trust_domain ON "bundles"(trust_domain) ;
		CREATE UNIQUE INDEX uix_attested_node_entries_spiffe_id ON "attested_node_entries"(spiffe_id) ;
		CREATE UNIQUE INDEX idx_node_resolver_map ON "node_resolver_map_entries"(spiffe_id, "type", "value") ;
		CREATE UNIQUE INDEX uix_registered_entries_entry_id ON "registered_entries"(entry_id) ;
		CREATE UNIQUE INDEX uix_join_tokens_token ON "join_tokens"("token") ;
		CREATE UNIQUE INDEX idx_selector_entry ON "selectors"(registered_entry_id, "type", "value") ;
		CREATE UNIQUE INDEX idx_selectors_type_value ON "selectors"("type", "value") ;
		CREATE UNIQUE INDEX idx_dns_entry ON "dns_names"(registered_entry_id, "value") ;
		CREATE INDEX idx_registered_entries_spiffe_id ON "registered_entries"(spiffe_id) ;
		CREATE INDEX idx_registered_entries_parent_id ON "registered_entries"(parent_id) ;
		COMMIT;
		`,
		// v10 database entry, in which index was added to registration_entries expiry field
		`
		PRAGMA foreign_keys=OFF;
		BEGIN TRANSACTION;
		CREATE TABLE IF NOT EXISTS "federated_registration_entries" ("bundle_id" integer,"registered_entry_id" integer, PRIMARY KEY ("bundle_id","registered_entry_id"));
		CREATE TABLE IF NOT EXISTS "bundles" ("id" integer primary key autoincrement,"created_at" datetime,"updated_at" datetime,"trust_domain" varchar(255) NOT NULL,"data" blob );
		INSERT INTO bundles VALUES(1,'2018-12-19 14:26:32.340488-07:00','2018-12-19 14:26:32.340488-07:00','spiffe://example.org',X'0a147370696666653a2f2f6578616d706c652e6f726712f6030af303308201ef30820174a003020102020101300a06082a8648ce3d040303301e310b3009060355040613025553310f300d060355040a0c06535049464645301e170d3138313231393231323632325a170d3138313231393232323633325a301e310b3009060355040613025553310f300d060355040a13065350494646453076301006072a8648ce3d020106052b8104002203620004c941f4fdc386a57aa74807d64a05fdedac4d3c9cd0841beac744db4163ae6ba46e883551c683cf11781c8958ebb11ae9a4bbeb3bbf751aaa9e645e65ab6ee3c5b681621d538929956f37e182c8f955614bef67e7921b3371571b87a0065e0f8da38185308182300e0603551d0f0101ff040403020186300f0603551d130101ff040530030101ff301d0603551d0e04160414bb9e6ee33abb3b2d2587b5c67f66f74851487739301f0603551d2304183016801487a5f357a2f035acc0f864c454e76ed3ba39c8e8301f0603551d110418301686147370696666653a2f2f6578616d706c652e6f7267300a06082a8648ce3d0403030369003066023100813cc8650728e10cdfd5230d484dd4353ec7513dc2543cb51c1115dfb62d5d1ca92dd586137d273b4ad6a78a53dedc6c023100d16f9478064213f3e6fbe9cd3a96dd730caa413464fadaf634337e810d5e6be7da15d7c142d309cb76fd0f6f5cf111e112d3030ad003308201cc30820153a00302010202090093380e1447d2f9ae300a06082a8648ce3d040304301e310b3009060355040613025553310f300d060355040a0c06535049464645301e170d3138303531333139333334375a170d3233303531323139333334375a301e310b3009060355040613025553310f300d060355040a0c065350494646453076301006072a8648ce3d020106052b81040022036200045a307e9d2192c48622ce76fce31bb95860d98fcd272fb5b5737cdfe3c5a1cb499aed8ee60812b37d092b80382e2388f467ed3fb431ffafc82d3ad2cbac8a6e330587a1ee2f6d5045b5ed6f8fa5ede96784f255f0702bcbb3f99c9af3ea54af63a35d305b301d0603551d0e0416041487a5f357a2f035acc0f864c454e76ed3ba39c8e8300f0603551d130101ff040530030101ff300e0603551d0f0101ff04040302010630190603551d1104123010860e7370696666653a2f2f6c6f63616c300a06082a8648ce3d0403040367003064023013831ed77a8c0bd8ba164c74876eb2d3d41921bb91a80f69b8b83d01e780032a39b41cd197560bd0a344a74d9529260902305d789bea8c9f705b9e4e1a3d494300c50fb91678407aa0c9703db23fe61118ddacc98b5e88d2e375252613496192a9671a85010a5b3059301306072a8648ce3d020106082a8648ce3d030107034200041db49815c4dc0a343e25ba73a2f6add69a034f968f9319c34eb6ef89c2674c92a310ebcef9d393fb478c7f00ce4a1dd0926b54cf6bbae5544968cd933b1372f61220486558424e674565324b6d744b563143384738674b5450766c59536c4156675318988bebe005');
		CREATE TABLE IF NOT EXISTS "attested_node_entries" ("id" integer primary key autoincrement,"created_at" datetime,"updated_at" datetime,"spiffe_id" varchar(255),"data_type" varchar(255),"serial_number" varchar(255),"expires_at" datetime );
		CREATE TABLE IF NOT EXISTS "node_resolver_map_entries" ("id" integer primary key autoincrement,"created_at" datetime,"updated_at" datetime,"spiffe_id" varchar(255),"type" varchar(255),"value" varchar(255) );
		CREATE TABLE IF NOT EXISTS "registered_entries" ("id" integer primary key autoincrement,"created_at" datetime,"updated_at" datetime,"entry_id" varchar(255),"spiffe_id" varchar(255),"parent_id" varchar(255),"ttl" integer, "admin" bool, "downstream" bool, "expiry" bigint);
		INSERT INTO registered_entries VALUES(1,'2018-12-19 14:26:58.227869-07:00','2018-12-19 14:26:58.227869-07:00','f0373f87-a0f3-4c94-aa6a-a2f948bfc15a','spiffe://example.org/admin','spiffe://example.org/spire/agent/x509pop/e81aef2e9178db3db836a1a85d362ca5b2241631',3600, 0, 0, 0);
		CREATE TABLE IF NOT EXISTS "join_tokens" ("id" integer primary key autoincrement,"created_at" datetime,"updated_at" datetime,"token" varchar(255),"expiry" bigint );
		CREATE TABLE IF NOT EXISTS "selectors" ("id" integer primary key autoincrement,"created_at" datetime,"updated_at" datetime,"registered_entry_id" integer,"type" varchar(255),"value" varchar(255) );
		INSERT INTO selectors VALUES(1,'2018-12-19 14:26:58.228067-07:00','2018-12-19 14:26:58.228067-07:00',1,'unix','uid:501');
		CREATE TABLE IF NOT EXISTS "migrations" ("id" integer primary key autoincrement,"created_at" datetime,"updated_at" datetime,"version" integer );
		INSERT INTO migrations VALUES(1,'2018-12-19 14:26:32.297244-07:00','2018-12-19 14:26:32.297244-07:00',10);
		CREATE TABLE IF NOT EXISTS "dns_names" ("id" integer primary key autoincrement,"created_at" datetime,"updated_at" datetime,"registered_entry_id" integer,"value" varchar(255) );
		DELETE FROM sqlite_sequence;
		INSERT INTO sqlite_sequence VALUES('migrations',1);
		INSERT INTO sqlite_sequence VALUES('bundles',1);
		INSERT INTO sqlite_sequence VALUES('registered_entries',1);
		INSERT INTO sqlite_sequence VALUES('selectors',1);
		CREATE UNIQUE INDEX uix_bundles_trust_domain ON "bundles"(trust_domain) ;
		CREATE UNIQUE INDEX uix_attested_node_entries_spiffe_id ON "attested_node_entries"(spiffe_id) ;
		CREATE UNIQUE INDEX idx_node_resolver_map ON "node_resolver_map_entries"(spiffe_id, "type", "value") ;
		CREATE UNIQUE INDEX uix_registered_entries_entry_id ON "registered_entries"(entry_id) ;
		CREATE UNIQUE INDEX uix_join_tokens_token ON "join_tokens"("token") ;
		CREATE UNIQUE INDEX idx_selector_entry ON "selectors"(registered_entry_id, "type", "value") ;
		CREATE UNIQUE INDEX idx_selectors_type_value ON "selectors"("type", "value") ;
		CREATE UNIQUE INDEX idx_dns_entry ON "dns_names"(registered_entry_id, "value") ;
		CREATE INDEX idx_registered_entries_spiffe_id ON "registered_entries"(spiffe_id) ;
		CREATE INDEX idx_registered_entries_parent_id ON "registered_entries"(parent_id) ;
		CREATE INDEX idx_registered_entries_expiry ON "registered_entries"(expiry) ;
		COMMIT;
		`,
		// v11 database entry, in which index was added to federated_registration_entries registered_entry_id field
		`
		PRAGMA foreign_keys=OFF;
		BEGIN TRANSACTION;
		CREATE TABLE IF NOT EXISTS "federated_registration_entries" ("bundle_id" integer,"registered_entry_id" integer, PRIMARY KEY ("bundle_id","registered_entry_id"));
		CREATE TABLE IF NOT EXISTS "bundles" ("id" integer primary key autoincrement,"created_at" datetime,"updated_at" datetime,"trust_domain" varchar(255) NOT NULL,"data" blob );
		INSERT INTO bundles VALUES(1,'2018-12-19 14:26:32.340488-07:00','2018-12-19 14:26:32.340488-07:00','spiffe://example.org',X'0a147370696666653a2f2f6578616d706c652e6f726712f6030af303308201ef30820174a003020102020101300a06082a8648ce3d040303301e310b3009060355040613025553310f300d060355040a0c06535049464645301e170d3138313231393231323632325a170d3138313231393232323633325a301e310b3009060355040613025553310f300d060355040a13065350494646453076301006072a8648ce3d020106052b8104002203620004c941f4fdc386a57aa74807d64a05fdedac4d3c9cd0841beac744db4163ae6ba46e883551c683cf11781c8958ebb11ae9a4bbeb3bbf751aaa9e645e65ab6ee3c5b681621d538929956f37e182c8f955614bef67e7921b3371571b87a0065e0f8da38185308182300e0603551d0f0101ff040403020186300f0603551d130101ff040530030101ff301d0603551d0e04160414bb9e6ee33abb3b2d2587b5c67f66f74851487739301f0603551d2304183016801487a5f357a2f035acc0f864c454e76ed3ba39c8e8301f0603551d110418301686147370696666653a2f2f6578616d706c652e6f7267300a06082a8648ce3d0403030369003066023100813cc8650728e10cdfd5230d484dd4353ec7513dc2543cb51c1115dfb62d5d1ca92dd586137d273b4ad6a78a53dedc6c023100d16f9478064213f3e6fbe9cd3a96dd730caa413464fadaf634337e810d5e6be7da15d7c142d309cb76fd0f6f5cf111e112d3030ad003308201cc30820153a00302010202090093380e1447d2f9ae300a06082a8648ce3d040304301e310b3009060355040613025553310f300d060355040a0c06535049464645301e170d3138303531333139333334375a170d3233303531323139333334375a301e310b3009060355040613025553310f300d060355040a0c065350494646453076301006072a8648ce3d020106052b81040022036200045a307e9d2192c48622ce76fce31bb95860d98fcd272fb5b5737cdfe3c5a1cb499aed8ee60812b37d092b80382e2388f467ed3fb431ffafc82d3ad2cbac8a6e330587a1ee2f6d5045b5ed6f8fa5ede96784f255f0702bcbb3f99c9af3ea54af63a35d305b301d0603551d0e0416041487a5f357a2f035acc0f864c454e76ed3ba39c8e8300f0603551d130101ff040530030101ff300e0603551d0f0101ff04040302010630190603551d1104123010860e7370696666653a2f2f6c6f63616c300a06082a8648ce3d0403040367003064023013831ed77a8c0bd8ba164c74876eb2d3d41921bb91a80f69b8b83d01e780032a39b41cd197560bd0a344a74d9529260902305d789bea8c9f705b9e4e1a3d494300c50fb91678407aa0c9703db23fe61118ddacc98b5e88d2e375252613496192a9671a85010a5b3059301306072a8648ce3d020106082a8648ce3d030107034200041db49815c4dc0a343e25ba73a2f6add69a034f968f9319c34eb6ef89c2674c92a310ebcef9d393fb478c7f00ce4a1dd0926b54cf6bbae5544968cd933b1372f61220486558424e674565324b6d744b563143384738674b5450766c59536c4156675318988bebe005');
		CREATE TABLE IF NOT EXISTS "attested_node_entries" ("id" integer primary key autoincrement,"created_at" datetime,"updated_at" datetime,"spiffe_id" varchar(255),"data_type" varchar(255),"serial_number" varchar(255),"expires_at" datetime );
		CREATE TABLE IF NOT EXISTS "node_resolver_map_entries" ("id" integer primary key autoincrement,"created_at" datetime,"updated_at" datetime,"spiffe_id" varchar(255),"type" varchar(255),"value" varchar(255) );
		CREATE TABLE IF NOT EXISTS "registered_entries" ("id" integer primary key autoincrement,"created_at" datetime,"updated_at" datetime,"entry_id" varchar(255),"spiffe_id" varchar(255),"parent_id" varchar(255),"ttl" integer, "admin" bool, "downstream" bool, "expiry" bigint);
		INSERT INTO registered_entries VALUES(1,'2018-12-19 14:26:58.227869-07:00','2018-12-19 14:26:58.227869-07:00','f0373f87-a0f3-4c94-aa6a-a2f948bfc15a','spiffe://example.org/admin','spiffe://example.org/spire/agent/x509pop/e81aef2e9178db3db836a1a85d362ca5b2241631',3600, 0, 0, 0);
		CREATE TABLE IF NOT EXISTS "join_tokens" ("id" integer primary key autoincrement,"created_at" datetime,"updated_at" datetime,"token" varchar(255),"expiry" bigint );
		CREATE TABLE IF NOT EXISTS "selectors" ("id" integer primary key autoincrement,"created_at" datetime,"updated_at" datetime,"registered_entry_id" integer,"type" varchar(255),"value" varchar(255) );
		INSERT INTO selectors VALUES(1,'2018-12-19 14:26:58.228067-07:00','2018-12-19 14:26:58.228067-07:00',1,'unix','uid:501');
		CREATE TABLE IF NOT EXISTS "migrations" ("id" integer primary key autoincrement,"created_at" datetime,"updated_at" datetime,"version" integer );
<<<<<<< HEAD
		INSERT INTO migrations VALUES(1,'2018-12-19 14:26:32.297244-07:00','2018-12-19 14:26:32.297244-07:00',4);
=======
		INSERT INTO migrations VALUES(1,'2018-12-19 14:26:32.297244-07:00','2018-12-19 14:26:32.297244-07:00',11);
>>>>>>> 7313652b
		CREATE TABLE IF NOT EXISTS "dns_names" ("id" integer primary key autoincrement,"created_at" datetime,"updated_at" datetime,"registered_entry_id" integer,"value" varchar(255) );
		DELETE FROM sqlite_sequence;
		INSERT INTO sqlite_sequence VALUES('migrations',1);
		INSERT INTO sqlite_sequence VALUES('bundles',1);
		INSERT INTO sqlite_sequence VALUES('registered_entries',1);
		INSERT INTO sqlite_sequence VALUES('selectors',1);
		CREATE UNIQUE INDEX uix_bundles_trust_domain ON "bundles"(trust_domain) ;
		CREATE UNIQUE INDEX uix_attested_node_entries_spiffe_id ON "attested_node_entries"(spiffe_id) ;
		CREATE UNIQUE INDEX idx_node_resolver_map ON "node_resolver_map_entries"(spiffe_id, "type", "value") ;
		CREATE UNIQUE INDEX uix_registered_entries_entry_id ON "registered_entries"(entry_id) ;
		CREATE UNIQUE INDEX uix_join_tokens_token ON "join_tokens"("token") ;
		CREATE UNIQUE INDEX idx_selector_entry ON "selectors"(registered_entry_id, "type", "value") ;
		CREATE UNIQUE INDEX idx_selectors_type_value ON "selectors"("type", "value") ;
		CREATE UNIQUE INDEX idx_dns_entry ON "dns_names"(registered_entry_id, "value") ;
		CREATE INDEX idx_registered_entries_spiffe_id ON "registered_entries"(spiffe_id) ;
		CREATE INDEX idx_registered_entries_parent_id ON "registered_entries"(parent_id) ;
		CREATE INDEX idx_registered_entries_expiry ON "registered_entries"(expiry) ;
		CREATE INDEX idx_federated_registration_entries_registered_entry_id ON "federated_registration_entries"(registered_entry_id) ;
<<<<<<< HEAD
		INSERT INTO attested_node_entries VALUES(1,'2018-12-19 14:26:58.227869-07:00','2018-12-19 14:26:58.227869-07:00','spiffe://example.org/host','test','111','2018-12-19 15:26:58-07:00');
		COMMIT;
		`,
		// v12 database entry, in which the table 'attested_node_entries' gained two columns: 'prepared_serial_number' and 'prepared_expires_at'
=======
		COMMIT;
		`,
		// below this point is SPIRE Code version 0.9.X
		// future v12 database entry, in which code_version string was added to migrations table
>>>>>>> 7313652b
	}
)

func migrationDump(n int) string {
	if len(migrationDumps) > n {
		return migrationDumps[n]
	}
	return ""
}

func dumpDB(path string, statements string) error {
	db, err := sql.Open("sqlite3", path)
	if err != nil {
		return sqlError.Wrap(err)
	}
	if _, err := db.Exec(statements); err != nil {
		db.Close()
		return sqlError.Wrap(err)
	}

	if err := db.Close(); err != nil {
		return sqlError.Wrap(err)
	}

	return nil
}

func TestGetDBCodeVersion(t *testing.T) {
	tests := []struct {
		desc            string
		storedMigration Migration
		expectVersion   semver.Version
		expectErr       string
	}{
		{
			desc:            "no code version",
			storedMigration: Migration{},
			expectVersion:   semver.Version{},
		},
		{
			desc:            "code version, valid",
			storedMigration: Migration{CodeVersion: "1.2.3"},
			expectVersion:   semver.Version{Major: 1, Minor: 2, Patch: 3, Pre: nil, Build: nil},
		},
		{
			desc:            "code version, invalid",
			storedMigration: Migration{CodeVersion: "a.2*.3"},
			expectErr:       "unable to parse code version from DB: Invalid character(s) found in major number \"a\"",
		},
	}

	for _, tt := range tests {
		t.Run(tt.desc, func(t *testing.T) {
			retVersion, err := getDBCodeVersion(tt.storedMigration)

			if tt.expectErr != "" {
				assert.Equal(t, semver.Version{}, retVersion)
				assert.Equal(t, tt.expectErr, err.Error())
				return
			}

			assert.Equal(t, tt.expectVersion, retVersion)
			assert.NoError(t, err)
		})
	}
}

func TestIsCompatibleCodeVersion(t *testing.T) {
	tests := []struct {
		desc             string
		dbCodeVersion    semver.Version
		expectCompatible bool
	}{
		{
			desc:             "backwards compatible 1 minor version",
			dbCodeVersion:    semver.Version{Major: 0, Minor: 8},
			expectCompatible: true,
		},
		{
			desc:             "forwards compatible 1 minor version",
			dbCodeVersion:    semver.Version{Major: 0, Minor: 10},
			expectCompatible: true,
		},
		{
			desc:             "compatible with self",
			dbCodeVersion:    codeVersion,
			expectCompatible: true,
		},
		{
			desc:             "not backwards compatible 2 minor versions",
			dbCodeVersion:    semver.Version{Major: 0, Minor: 7},
			expectCompatible: false,
		},
		{
			desc:             "not forwards compatible 2 minor versions",
			dbCodeVersion:    semver.Version{Major: 0, Minor: 11},
			expectCompatible: false,
		},
		{
			desc:             "not compatible with different major version",
			dbCodeVersion:    semver.Version{Major: 1, Minor: 9},
			expectCompatible: false,
		},
	}

	for _, tt := range tests {
		t.Run(tt.desc, func(t *testing.T) {
			compatible := isCompatibleCodeVersion(tt.dbCodeVersion)

			assert.Equal(t, tt.expectCompatible, compatible)
		})
	}
}

func TestIsDisabledMigrationAllowed(t *testing.T) {
	tests := []struct {
		desc          string
		dbCodeVersion semver.Version
		expectErr     string
	}{
		{
			desc:          "allowed",
			dbCodeVersion: semver.Version{Major: 0, Minor: 10},
		},
		{
			desc:          "not allowed, versioning",
			dbCodeVersion: semver.Version{Major: 0, Minor: 11},
			expectErr:     "auto-migration must be enabled for current DB",
		},
	}

	for _, tt := range tests {
		t.Run(tt.desc, func(t *testing.T) {
			err := isDisabledMigrationAllowed(tt.dbCodeVersion)

			if tt.expectErr != "" {
				assert.Equal(t, tt.expectErr, err.Error())
				return
			}

			assert.NoError(t, err)
		})
	}
}<|MERGE_RESOLUTION|>--- conflicted
+++ resolved
@@ -395,11 +395,7 @@
 		CREATE TABLE IF NOT EXISTS "selectors" ("id" integer primary key autoincrement,"created_at" datetime,"updated_at" datetime,"registered_entry_id" integer,"type" varchar(255),"value" varchar(255) );
 		INSERT INTO selectors VALUES(1,'2018-12-19 14:26:58.228067-07:00','2018-12-19 14:26:58.228067-07:00',1,'unix','uid:501');
 		CREATE TABLE IF NOT EXISTS "migrations" ("id" integer primary key autoincrement,"created_at" datetime,"updated_at" datetime,"version" integer );
-<<<<<<< HEAD
-		INSERT INTO migrations VALUES(1,'2018-12-19 14:26:32.297244-07:00','2018-12-19 14:26:32.297244-07:00',4);
-=======
 		INSERT INTO migrations VALUES(1,'2018-12-19 14:26:32.297244-07:00','2018-12-19 14:26:32.297244-07:00',11);
->>>>>>> 7313652b
 		CREATE TABLE IF NOT EXISTS "dns_names" ("id" integer primary key autoincrement,"created_at" datetime,"updated_at" datetime,"registered_entry_id" integer,"value" varchar(255) );
 		DELETE FROM sqlite_sequence;
 		INSERT INTO sqlite_sequence VALUES('migrations',1);
@@ -418,17 +414,10 @@
 		CREATE INDEX idx_registered_entries_parent_id ON "registered_entries"(parent_id) ;
 		CREATE INDEX idx_registered_entries_expiry ON "registered_entries"(expiry) ;
 		CREATE INDEX idx_federated_registration_entries_registered_entry_id ON "federated_registration_entries"(registered_entry_id) ;
-<<<<<<< HEAD
-		INSERT INTO attested_node_entries VALUES(1,'2018-12-19 14:26:58.227869-07:00','2018-12-19 14:26:58.227869-07:00','spiffe://example.org/host','test','111','2018-12-19 15:26:58-07:00');
-		COMMIT;
-		`,
-		// v12 database entry, in which the table 'attested_node_entries' gained two columns: 'prepared_serial_number' and 'prepared_expires_at'
-=======
 		COMMIT;
 		`,
 		// below this point is SPIRE Code version 0.9.X
 		// future v12 database entry, in which code_version string was added to migrations table
->>>>>>> 7313652b
 	}
 )
 
